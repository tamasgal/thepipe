--- conflicted
+++ resolved
@@ -184,20 +184,7 @@
         if configfile is None and os.path.exists(MODULE_CONFIGURATION):
             configfile = MODULE_CONFIGURATION
 
-<<<<<<< HEAD
-        if configfile is not None:
-            self.cprint(
-                "Reading module configuration from '{}'".format(configfile))
-            self.log.warning(
-                "Keep in mind that the module configuration file has "
-                "precedence over keyword arguments in the attach method!")
-            with open(configfile, 'r') as fobj:
-                self.module_configuration = toml.load(fobj)
-        else:
-            self.module_configuration = {}
-=======
         self.load_configuration(configfile)
->>>>>>> 870e589f
 
         self.init_timer = Timer("Pipeline and module initialisation")
         self.init_timer.start()
@@ -220,7 +207,7 @@
 
     def load_configuration(self, configfile):
         if configfile is not None:
-            self.print(
+            self.cprint(
                 "Reading module configuration from '{}'".format(configfile))
             self.log.warning(
                 "Keep in mind that the module configuration file has "
